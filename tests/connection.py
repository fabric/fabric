from itertools import chain, repeat

try:
    from invoke.vendor.six import b
except ImportError:
    from six import b
import errno
from os.path import join
import socket
import time

from mock import patch, Mock, call, ANY
from paramiko.client import SSHClient, AutoAddPolicy
from paramiko import SSHConfig
import pytest  # for mark
from pytest import skip, param
from pytest_relaxed import raises
from invoke.vendor.lexicon import Lexicon

from invoke.config import Config as InvokeConfig
from invoke.exceptions import ThreadException

<<<<<<< HEAD
from fabric import Config as Config_
from fabric.exceptions import InvalidV1Env
from fabric.util import get_local_user

from _util import support, Connection, Config, faux_v1_env
=======
from fabric import Config, Connection
from fabric.util import get_local_user

from _util import support
>>>>>>> c3b07ed9


# Remote is woven in as a config default, so must be patched there
remote_path = "fabric.config.Remote"


def _select_result(obj):
    """
    Return iterator/generator suitable for mocking a select.select() call.

    Specifically one that has a single initial return value of ``obj``, and
    then empty results thereafter.

    If ``obj`` is an exception, it will be used as the sole initial
    ``side_effect`` (as opposed to a return value among tuples).
    """
    # select.select() returns three N-tuples. Have it just act like a single
    # read event happened, then quiet after. So chain a single-item iterable to
    # a repeat(). (Mock has no built-in way to do this apparently.)
    initial = [(obj,), tuple(), tuple()]
    if isinstance(obj, Exception) or (
        isinstance(obj, type) and issubclass(obj, Exception)
    ):
        initial = obj
    return chain([initial], repeat([tuple(), tuple(), tuple()]))


class Connection_:
    class basic_attributes:
        def is_connected_defaults_to_False(self):
            assert Connection("host").is_connected is False

        def client_defaults_to_a_new_SSHClient(self):
            c = Connection("host").client
            assert isinstance(c, SSHClient)
            assert c.get_transport() is None

    class known_hosts_behavior:
        def defaults_to_auto_add(self):
            # TODO: change Paramiko API so this isn't a private access
            # TODO: maybe just merge with the __init__ test that is similar
            assert isinstance(Connection("host").client._policy, AutoAddPolicy)

    class init:
        "__init__"

        class host:
            @raises(TypeError)
            def is_required(self):
                Connection()

            def is_exposed_as_attribute(self):
                assert Connection("host").host == "host"  # buffalo buffalo

            def may_contain_user_shorthand(self):
                c = Connection("user@host")
                assert c.host == "host"
                assert c.user == "user"

            def may_contain_port_shorthand(self):
                c = Connection("host:123")
                assert c.host == "host"
                assert c.port == 123

            def may_contain_user_and_port_shorthand(self):
                c = Connection("user@host:123")
                assert c.host == "host"
                assert c.user == "user"
                assert c.port == 123

            def ipv6_addresses_work_ok_but_avoid_port_shorthand(self):
                for addr in ("2001:DB8:0:0:0:0:0:1", "2001:DB8::1", "::1"):
                    c = Connection(addr, port=123)
                    assert c.user == get_local_user()
                    assert c.host == addr
                    assert c.port == 123
                    c2 = Connection("somebody@{}".format(addr), port=123)
                    assert c2.user == "somebody"
                    assert c2.host == addr
                    assert c2.port == 123

        class user:
            def defaults_to_local_user_with_no_config(self):
                # Tautology-tastic!
                assert Connection("host").user == get_local_user()

            def accepts_config_user_option(self):
                config = Config(overrides={"user": "nobody"})
                assert Connection("host", config=config).user == "nobody"

            def may_be_given_as_kwarg(self):
                assert Connection("host", user="somebody").user == "somebody"

            @raises(ValueError)
            def errors_when_given_as_both_kwarg_and_shorthand(self):
                Connection("user@host", user="otheruser")

            def kwarg_wins_over_config(self):
                config = Config(overrides={"user": "nobody"})
                cxn = Connection("host", user="somebody", config=config)
                assert cxn.user == "somebody"

            def shorthand_wins_over_config(self):
                config = Config(overrides={"user": "nobody"})
                cxn = Connection("somebody@host", config=config)
                assert cxn.user == "somebody"

        class port:
            def defaults_to_22_because_yup(self):
                assert Connection("host").port == 22

            def accepts_configuration_port(self):
                config = Config(overrides={"port": 2222})
                assert Connection("host", config=config).port == 2222

            def may_be_given_as_kwarg(self):
                assert Connection("host", port=2202).port == 2202

            @raises(ValueError)
            def errors_when_given_as_both_kwarg_and_shorthand(self):
                Connection("host:123", port=321)

            def kwarg_wins_over_config(self):
                config = Config(overrides={"port": 2222})
                cxn = Connection("host", port=123, config=config)
                assert cxn.port == 123

            def shorthand_wins_over_config(self):
                config = Config(overrides={"port": 2222})
                cxn = Connection("host:123", config=config)
                assert cxn.port == 123

        class forward_agent:
            def defaults_to_False(self):
                assert Connection("host").forward_agent is False

            def accepts_configuration_value(self):
                config = Config(overrides={"forward_agent": True})
                assert Connection("host", config=config).forward_agent is True

            def may_be_given_as_kwarg(self):
                cxn = Connection("host", forward_agent=True)
                assert cxn.forward_agent is True

            def kwarg_wins_over_config(self):
                config = Config(overrides={"forward_agent": True})
                cxn = Connection("host", forward_agent=False, config=config)
                assert cxn.forward_agent is False

        class connect_timeout:
            def defaults_to_None(self):
                assert Connection("host").connect_timeout is None

            def accepts_configuration_value(self):
                config = Config(overrides={"timeouts": {"connect": 10}})
                assert Connection("host", config=config).connect_timeout == 10

            def may_be_given_as_kwarg(self):
                cxn = Connection("host", connect_timeout=15)
                assert cxn.connect_timeout == 15

            def kwarg_wins_over_config(self):
                config = Config(overrides={"timeouts": {"connect": 20}})
                cxn = Connection("host", connect_timeout=100, config=config)
                assert cxn.connect_timeout == 100

        class config:
            # NOTE: behavior local to Config itself is tested in its own test
            # module; below is solely about Connection's config kwarg and its
            # handling of that value

            def is_not_required(self):
                assert Connection("host").config.__class__ == Config

            def can_be_specified(self):
                c = Config(overrides={"user": "me", "custom": "option"})
                config = Connection("host", config=c).config
                assert c is config
                assert config["user"] == "me"
                assert config["custom"] == "option"

            def if_given_an_invoke_Config_we_upgrade_to_our_own_Config(self):
                # Scenario: user has Fabric-level data present at vanilla
                # Invoke config level, and is then creating Connection objects
                # with those vanilla invoke Configs.
                # (Could also _not_ have any Fabric-level data, but then that's
                # just a base case...)
                # TODO: adjust this if we ever switch to all our settings being
                # namespaced...
                vanilla = InvokeConfig(overrides={"forward_agent": True})
                cxn = Connection("host", config=vanilla)
                assert cxn.forward_agent is True  # not False, which is default

        class gateway:
            def is_optional_and_defaults_to_None(self):
                c = Connection(host="host")
                assert c.gateway is None

            def takes_a_Connection(self):
                c = Connection("host", gateway=Connection("otherhost"))
                assert isinstance(c.gateway, Connection)
                assert c.gateway.host == "otherhost"

            def takes_a_string(self):
                c = Connection("host", gateway="meh")
                assert c.gateway == "meh"

            def accepts_configuration_value(self):
                gw = Connection("jumpbox")
                config = Config(overrides={"gateway": gw})
                # TODO: the fact that they will be eq, but _not_ necessarily be
                # the same object, could be problematic in some cases...
                cxn = Connection("host", config=config)
                assert cxn.gateway == gw

        class initializes_client:
            @patch("fabric.connection.SSHClient")
            def instantiates_empty_SSHClient(self, Client):
                Connection("host")
                Client.assert_called_once_with()

            @patch("fabric.connection.AutoAddPolicy")
            def sets_missing_host_key_policy(self, Policy, client):
                # TODO: should make the policy configurable early on
                sentinel = Mock()
                Policy.return_value = sentinel
                Connection("host")
                set_policy = client.set_missing_host_key_policy
                set_policy.assert_called_once_with(sentinel)

            def is_made_available_as_client_attr(self, client):
                # NOTE: client is SSHClient.return_value
                assert Connection("host").client is client

        class ssh_config:
            def _runtime_config(self, overrides=None, basename="runtime"):
                confname = "{}.conf".format(basename)
                runtime_path = join(support, "ssh_config", confname)
                if overrides is None:
                    overrides = {}
                return Config(
                    runtime_ssh_path=runtime_path, overrides=overrides
                )

            def _runtime_cxn(self, **kwargs):
                config = self._runtime_config(**kwargs)
                return Connection("runtime", config=config)

            def effectively_blank_when_no_loaded_config(self):
                c = Config(ssh_config=SSHConfig())
                cxn = Connection("host", config=c)
                # NOTE: paramiko always injects this even if you look up a host
                # that has no rules, even wildcard ones.
                assert cxn.ssh_config == {"hostname": "host"}

            def shows_result_of_lookup_when_loaded_config(self):
                conf = self._runtime_cxn().ssh_config
                expected = {
                    "connecttimeout": "15",
                    "forwardagent": "yes",
                    "hostname": "runtime",
                    "identityfile": ["whatever.key", "some-other.key"],
                    "port": "666",
                    "proxycommand": "my gateway",
                    "user": "abaddon",
                }
                assert conf == expected

            class hostname:
                def original_host_always_set(self):
                    cxn = Connection("somehost")
                    assert cxn.original_host == "somehost"
                    assert cxn.host == "somehost"

                def hostname_directive_overrides_host_attr(self):
                    # TODO: not 100% convinced this is the absolute most
                    # obvious API for 'translation' of given hostname to
                    # ssh-configured hostname, but it feels okay for now.
                    path = join(
                        support, "ssh_config", "overridden_hostname.conf"
                    )
                    config = Config(runtime_ssh_path=path)
                    cxn = Connection("aliasname", config=config)
                    assert cxn.host == "realname"
                    assert cxn.original_host == "aliasname"
                    assert cxn.port == 2222

            class user:
                def wins_over_default(self):
                    assert self._runtime_cxn().user == "abaddon"

                def wins_over_configuration(self):
                    cxn = self._runtime_cxn(overrides={"user": "baal"})
                    assert cxn.user == "abaddon"

                def loses_to_explicit(self):
                    # Would be 'abaddon', as above
                    config = self._runtime_config()
                    cxn = Connection("runtime", config=config, user="set")
                    assert cxn.user == "set"

            class port:
                def wins_over_default(self):
                    assert self._runtime_cxn().port == 666

                def wins_over_configuration(self):
                    cxn = self._runtime_cxn(overrides={"port": 777})
                    assert cxn.port == 666

                def loses_to_explicit(self):
                    config = self._runtime_config()  # Would be 666, as above
                    cxn = Connection("runtime", config=config, port=777)
                    assert cxn.port == 777

            class forward_agent:
                def wins_over_default(self):
                    assert self._runtime_cxn().forward_agent is True

                def wins_over_configuration(self):
                    # Of course, this "config override" is also the same as the
                    # default. Meh.
                    cxn = self._runtime_cxn(overrides={"forward_agent": False})
                    assert cxn.forward_agent is True

                def loses_to_explicit(self):
                    # Would be True, as above
                    config = self._runtime_config()
                    cxn = Connection(
                        "runtime", config=config, forward_agent=False
                    )
                    assert cxn.forward_agent is False

            class proxy_command:
                def wins_over_default(self):
                    assert self._runtime_cxn().gateway == "my gateway"

                def wins_over_configuration(self):
                    cxn = self._runtime_cxn(overrides={"gateway": "meh gw"})
                    assert cxn.gateway == "my gateway"

                def loses_to_explicit(self):
                    # Would be "my gateway", as above
                    config = self._runtime_config()
                    cxn = Connection(
                        "runtime", config=config, gateway="other gateway"
                    )
                    assert cxn.gateway == "other gateway"

                def explicit_False_turns_off_feature(self):
                    # This isn't as necessary for things like user/port, which
                    # _may not_ be None in the end - this setting could be.
                    config = self._runtime_config()
                    cxn = Connection("runtime", config=config, gateway=False)
                    assert cxn.gateway is False

            class proxy_jump:
                def setup(self):
                    self._expected_gw = Connection("jumpuser@jumphost:373")

                def wins_over_default(self):
                    cxn = self._runtime_cxn(basename="proxyjump")
                    assert cxn.gateway == self._expected_gw

                def wins_over_configuration(self):
                    cxn = self._runtime_cxn(
                        basename="proxyjump", overrides={"gateway": "meh gw"}
                    )
                    assert cxn.gateway == self._expected_gw

                def loses_to_explicit(self):
                    # Would be a Connection equal to self._expected_gw, as
                    # above
                    config = self._runtime_config(basename="proxyjump")
                    cxn = Connection(
                        "runtime", config=config, gateway="other gateway"
                    )
                    assert cxn.gateway == "other gateway"

                def explicit_False_turns_off_feature(self):
                    config = self._runtime_config(basename="proxyjump")
                    cxn = Connection("runtime", config=config, gateway=False)
                    assert cxn.gateway is False

                def wins_over_proxycommand(self):
                    cxn = self._runtime_cxn(basename="both_proxies")
                    assert cxn.gateway == Connection("winner@everything:777")

                def multi_hop_works_ok(self):
                    cxn = self._runtime_cxn(basename="proxyjump_multi")
                    innermost = cxn.gateway.gateway.gateway
                    middle = cxn.gateway.gateway
                    outermost = cxn.gateway
                    assert innermost == Connection("jumpuser3@jumphost3:411")
                    assert middle == Connection("jumpuser2@jumphost2:872")
                    assert outermost == Connection("jumpuser@jumphost:373")

                def wildcards_do_not_trigger_recursion(self):
                    # When #1850 is present, this will RecursionError.
                    conf = self._runtime_config(basename="proxyjump_recursive")
                    cxn = Connection("runtime.tld", config=conf)
                    assert cxn.gateway == Connection("bastion.tld")
                    assert cxn.gateway.gateway is None

                def multihop_plus_wildcards_still_no_recursion(self):
                    conf = self._runtime_config(
                        basename="proxyjump_multi_recursive"
                    )
                    cxn = Connection("runtime.tld", config=conf)
                    outer = cxn.gateway
                    inner = cxn.gateway.gateway
                    assert outer == Connection("bastion1.tld")
                    assert inner == Connection("bastion2.tld")
                    assert inner.gateway is None

                def gateway_Connections_get_parent_connection_configs(self):
                    conf = self._runtime_config(
                        basename="proxyjump",
                        overrides={"some_random_option": "a-value"},
                    )
                    cxn = Connection("runtime", config=conf)
                    # Sanity
                    assert cxn.config is conf
                    assert cxn.gateway == self._expected_gw
                    # Real check
                    assert cxn.gateway.config.some_random_option == "a-value"
                    # Prove copy not reference
                    # TODO: would we ever WANT a reference? can't imagine...
                    assert cxn.gateway.config is not conf

            class connect_timeout:
                def wins_over_default(self):
                    assert self._runtime_cxn().connect_timeout == 15

                def wins_over_configuration(self):
                    cxn = self._runtime_cxn(
                        overrides={"timeouts": {"connect": 17}}
                    )
                    assert cxn.connect_timeout == 15

                def loses_to_explicit(self):
                    config = self._runtime_config()
                    cxn = Connection(
                        "runtime", config=config, connect_timeout=23
                    )
                    assert cxn.connect_timeout == 23

            class identity_file:
                # NOTE: ssh_config value gets merged w/ (instead of overridden
                # by) config and kwarg values; that is tested in the tests for
                # open().
                def basic_loading_of_value(self):
                    # By default, key_filename will be empty, and the data from
                    # the runtime ssh config will be all that appears.
                    value = self._runtime_cxn().connect_kwargs["key_filename"]
                    assert value == ["whatever.key", "some-other.key"]

        class connect_kwargs:
            def defaults_to_empty_dict(self):
                assert Connection("host").connect_kwargs == {}

            def may_be_given_explicitly(self):
                cxn = Connection("host", connect_kwargs={"foo": "bar"})
                assert cxn.connect_kwargs == {"foo": "bar"}

            def may_be_configured(self):
                c = Config(overrides={"connect_kwargs": {"origin": "config"}})
                cxn = Connection("host", config=c)
                assert cxn.connect_kwargs == {"origin": "config"}

            def kwarg_wins_over_config(self):
                # TODO: should this be more of a merge-down?
                c = Config(overrides={"connect_kwargs": {"origin": "config"}})
                cxn = Connection(
                    "host", connect_kwargs={"origin": "kwarg"}, config=c
                )
                assert cxn.connect_kwargs == {"origin": "kwarg"}

        class inline_ssh_env:
            def defaults_to_config_value(self):
                assert Connection("host").inline_ssh_env is False
                config = Config({"inline_ssh_env": True})
                assert Connection("host", config=config).inline_ssh_env is True

            def may_be_given(self):
                assert Connection("host").inline_ssh_env is False
                cxn = Connection("host", inline_ssh_env=True)
                assert cxn.inline_ssh_env is True

    class from_v1:
        def setup(self):
            self.env = faux_v1_env()

        def _cxn(self, **kwargs):
            self.env.update(kwargs)
            return Connection.from_v1(self.env)

        def must_be_given_explicit_env_arg(self):
            cxn = Connection.from_v1(self.env)
            assert cxn.host == "localghost"

        class obtaining_config:
            @patch("fabric.connection.Config.from_v1")
            def defaults_to_calling_Config_from_v1(self, Config_from_v1):
                Connection.from_v1(self.env)
                Config_from_v1.assert_called_once_with(self.env)

            @patch("fabric.connection.Config.from_v1")
            def may_be_given_config_explicitly(self, Config_from_v1):
                # Arguably a dupe of regular Connection constructor behavior,
                # but whatever.
                Connection.from_v1(env=self.env, config=Config())
                assert not Config_from_v1.called

        class additional_kwargs:
            # I.e. as opposed to what happens to the 'env' kwarg...
            def forwards_arbitrary_kwargs_to_init(self):
                cxn = Connection.from_v1(
                    self.env,
                    connect_kwargs={"foo": "bar"},
                    inline_ssh_env=True,
                    connect_timeout=15,
                )
                assert cxn.connect_kwargs["foo"] == "bar"
                assert cxn.inline_ssh_env is True
                assert cxn.connect_timeout == 15

            def conflicting_kwargs_win_over_v1_env_values(self):
                env = Lexicon(self.env)
                cxn = Connection.from_v1(
                    env, host="not-localghost", port=2222, user="remoteuser"
                )
                assert cxn.host == "not-localghost"
                assert cxn.user == "remoteuser"
                assert cxn.port == 2222

        class var_mappings:
            def host_string(self):
                cxn = self._cxn()  # default is 'localghost'
                assert cxn.host == "localghost"

            @raises(InvalidV1Env)
            def None_host_string_errors_usefully(self):
                self._cxn(host_string=None)

            def user(self):
                cxn = self._cxn(user="space")
                assert cxn.user == "space"

            class port:
                def basic(self):
                    cxn = self._cxn(port=2222)
                    assert cxn.port == 2222

                def casted_to_int(self):
                    cxn = self._cxn(port="2222")
                    assert cxn.port == 2222

                def not_supplied_if_given_in_host_string(self):
                    cxn = self._cxn(host_string="localghost:3737", port=2222)
                    assert cxn.port == 3737

    class string_representation:
        "string representations"

        def str_displays_repr(self):
            c = Connection("meh")
            assert str(c) == "<Connection host=meh>"

        def displays_core_params(self):
            c = Connection(user="me", host="there", port=123)
            template = "<Connection host=there user=me port=123>"
            assert repr(c) == template

        def omits_default_param_values(self):
            c = Connection("justhost")
            assert repr(c) == "<Connection host=justhost>"

        def param_comparison_uses_config(self):
            conf = Config(overrides={"user": "zerocool"})
            c = Connection(
                user="zerocool", host="myhost", port=123, config=conf
            )
            template = "<Connection host=myhost port=123>"
            assert repr(c) == template

        def proxyjump_gateway_shows_type(self):
            c = Connection(host="myhost", gateway=Connection("jump"))
            template = "<Connection host=myhost gw=proxyjump>"
            assert repr(c) == template

        def proxycommand_gateway_shows_type(self):
            c = Connection(host="myhost", gateway="netcat is cool")
            template = "<Connection host=myhost gw=proxycommand>"
            assert repr(c) == template

    class comparison_and_hashing:
        def comparison_uses_host_user_and_port(self):
            # Just host
            assert Connection("host") == Connection("host")
            # Host + user
            c1 = Connection("host", user="foo")
            c2 = Connection("host", user="foo")
            assert c1 == c2
            # Host + user + port
            c1 = Connection("host", user="foo", port=123)
            c2 = Connection("host", user="foo", port=123)
            assert c1 == c2

        def comparison_to_non_Connections_is_False(self):
            assert Connection("host") != 15

        def hashing_works(self):
            assert hash(Connection("host")) == hash(Connection("host"))

        def sorting_works(self):
            # Hostname...
            assert Connection("a-host") < Connection("b-host")
            # User...
            assert Connection("a-host", user="a-user") < Connection(
                "a-host", user="b-user"
            )
            # then port...
            assert Connection("a-host", port=1) < Connection("a-host", port=2)

    class open:
        def has_no_required_args_and_returns_None(self, client):
            assert Connection("host").open() is None

        def calls_SSHClient_connect(self, client):
            "calls paramiko.SSHClient.connect() with correct args"
            Connection("host").open()
            client.connect.assert_called_with(
                username=get_local_user(), hostname="host", port=22
            )

        def passes_through_connect_kwargs(self, client):
            Connection("host", connect_kwargs={"foobar": "bizbaz"}).open()
            client.connect.assert_called_with(
                username=get_local_user(),
                hostname="host",
                port=22,
                foobar="bizbaz",
            )

        def refuses_to_overwrite_connect_kwargs_with_others(self, client):
            for key, value, kwargs in (
                # Core connection args should definitely not get overwritten!
                # NOTE: recall that these keys are the SSHClient.connect()
                # kwarg names, NOT our own config/kwarg names!
                ("hostname", "nothost", {}),
                ("port", 17, {}),
                ("username", "zerocool", {}),
                # These might arguably still be allowed to work, but let's head
                # off confusion anyways.
                ("timeout", 100, {"connect_timeout": 25}),
            ):
                try:
                    Connection(
                        "host", connect_kwargs={key: value}, **kwargs
                    ).open()
                except ValueError as e:
                    err = "Refusing to be ambiguous: connect() kwarg '{}' was given both via regular arg and via connect_kwargs!"  # noqa
                    assert str(e) == err.format(key)
                else:
                    assert False, "Did not raise ValueError!"

        def connect_kwargs_protection_not_tripped_by_defaults(self, client):
            Connection("host", connect_kwargs={"timeout": 300}).open()
            client.connect.assert_called_with(
                username=get_local_user(),
                hostname="host",
                port=22,
                timeout=300,
            )

        def submits_connect_timeout(self, client):
            Connection("host", connect_timeout=27).open()
            client.connect.assert_called_with(
                username=get_local_user(), hostname="host", port=22, timeout=27
            )

        def is_connected_True_when_successful(self, client):
            c = Connection("host")
            c.open()
            assert c.is_connected is True

        def short_circuits_if_already_connected(self, client):
            cxn = Connection("host")
            # First call will set self.transport to fixture's mock
            cxn.open()
            # Second call will check .is_connected which will see active==True,
            # and short circuit
            cxn.open()
            assert client.connect.call_count == 1

        def is_connected_still_False_when_connect_fails(self, client):
            client.connect.side_effect = socket.error
            cxn = Connection("host")
            try:
                cxn.open()
            except socket.error:
                pass
            assert cxn.is_connected is False

        def uses_configured_user_host_and_port(self, client):
            Connection(user="myuser", host="myhost", port=9001).open()
            client.connect.assert_called_once_with(
                username="myuser", hostname="myhost", port=9001
            )

        # NOTE: does more involved stuff so can't use "client" fixture
        @patch("fabric.connection.SSHClient")
        def uses_gateway_channel_as_sock_for_SSHClient_connect(self, Client):
            "uses Connection gateway as 'sock' arg to SSHClient.connect"
            # Setup
            mock_gw = Mock()
            mock_main = Mock()
            Client.side_effect = [mock_gw, mock_main]
            gw = Connection("otherhost")
            gw.open = Mock(wraps=gw.open)
            main = Connection("host", gateway=gw)
            main.open()
            # Expect gateway is also open()'d
            gw.open.assert_called_once_with()
            # Expect direct-tcpip channel open on 1st client
            open_channel = mock_gw.get_transport.return_value.open_channel
            kwargs = open_channel.call_args[1]
            assert kwargs["kind"] == "direct-tcpip"
            assert kwargs["dest_addr"], "host" == 22
            # Expect result of that channel open as sock arg to connect()
            sock_arg = mock_main.connect.call_args[1]["sock"]
            assert sock_arg is open_channel.return_value

        @patch("fabric.connection.ProxyCommand")
        def uses_proxycommand_as_sock_for_Client_connect(self, moxy, client):
            "uses ProxyCommand from gateway as 'sock' arg to SSHClient.connect"
            # Setup
            main = Connection("host", gateway="net catty %h %p")
            main.open()
            # Expect ProxyCommand instantiation
            moxy.assert_called_once_with("net catty host 22")
            # Expect result of that as sock arg to connect()
            sock_arg = client.connect.call_args[1]["sock"]
            assert sock_arg is moxy.return_value

        # TODO: all the various connect-time options such as agent forwarding,
        # host acceptance policies, how to auth, etc etc. These are all aspects
        # of a given session and not necessarily the same for entire lifetime
        # of a Connection object, should it ever disconnect/reconnect.
        # TODO: though some/all of those things might want to be set to
        # defaults at initialization time...

    class connect_kwargs_key_filename:
        "connect_kwargs(key_filename=...)"

        # TODO: it'd be nice to truly separate CLI from regular (non override
        # level) invoke config; as it is, invoke config comes first in expected
        # outputs since otherwise there's no way for --identity to "come
        # first".
        @pytest.mark.parametrize(
            "ssh, invoke, kwarg, expected",
            [
                param(
                    True,
                    True,
                    True,
                    [
                        "configured.key",
                        "kwarg.key",
                        "ssh-config-B.key",
                        "ssh-config-A.key",
                    ],
                    id="All sources",
                ),
                param(False, False, False, [], id="No sources"),
                param(
                    True,
                    False,
                    False,
                    ["ssh-config-B.key", "ssh-config-A.key"],
                    id="ssh_config only",
                ),
                param(
                    False,
                    True,
                    False,
                    ["configured.key"],
                    id="Invoke-level config only",
                ),
                param(
                    False,
                    False,
                    True,
                    ["kwarg.key"],
                    id="Connection kwarg only",
                ),
                param(
                    True,
                    True,
                    False,
                    ["configured.key", "ssh-config-B.key", "ssh-config-A.key"],
                    id="ssh_config + invoke config, no kwarg",
                ),
                param(
                    True,
                    False,
                    True,
                    ["kwarg.key", "ssh-config-B.key", "ssh-config-A.key"],
                    id="ssh_config + kwarg, no Invoke-level config",
                ),
                param(
                    False,
                    True,
                    True,
                    ["configured.key", "kwarg.key"],
                    id="Invoke-level config + kwarg, no ssh_config",
                ),
            ],
        )
        def merges_sources(self, client, ssh, invoke, kwarg, expected):
            config_kwargs = {}
            if ssh:
                # SSH config with 2x IdentityFile directives.
                config_kwargs["runtime_ssh_path"] = join(
                    support, "ssh_config", "runtime_identity.conf"
                )
            if invoke:
                # Use overrides config level to mimic --identity use NOTE: (the
                # fact that --identity is an override, and thus overrides eg
                # invoke config file values is part of invoke's config test
                # suite)
                config_kwargs["overrides"] = {
                    "connect_kwargs": {"key_filename": ["configured.key"]}
                }
            conf = Config(**config_kwargs)
            connect_kwargs = {}
            if kwarg:
                # Stitch in connect_kwargs value
                connect_kwargs = {"key_filename": ["kwarg.key"]}
            # Tie in all sources that were configured & open()
            Connection(
                "runtime", config=conf, connect_kwargs=connect_kwargs
            ).open()
            # Ensure we got the expected list of keys
            kwargs = client.connect.call_args[1]
            if expected:
                assert kwargs["key_filename"] == expected
            else:
                # No key filenames -> it's not even passed in as connect_kwargs
                # is gonna be a blank dict
                assert "key_filename" not in kwargs

    class close:
        def has_no_required_args_and_returns_None(self, client):
            c = Connection("host")
            c.open()
            assert c.close() is None

        def calls_SSHClient_close(self, client):
            "calls paramiko.SSHClient.close()"
            c = Connection("host")
            c.open()
            c.close()
            client.close.assert_called_with()

        @patch("fabric.connection.AgentRequestHandler")
        def calls_agent_handler_close_if_enabled(self, Handler, client):
            c = Connection("host", forward_agent=True)
            c.create_session()
            c.close()
            # NOTE: this will need to change if, for w/e reason, we ever want
            # to run multiple handlers at once
            Handler.return_value.close.assert_called_once_with()

        def short_circuits_if_not_connected(self, client):
            c = Connection("host")
            # Won't trigger close() on client because it'll already think it's
            # closed (due to no .transport & the behavior of .is_connected)
            c.close()
            assert not client.close.called

        def class_works_as_a_closing_contextmanager(self, client):
            with Connection("host") as c:
                c.open()
            client.close.assert_called_once_with()

    class create_session:
        def calls_open_for_you(self, client):
            c = Connection("host")
            c.open = Mock()
            c.transport = Mock()  # so create_session no asplode
            c.create_session()
            assert c.open.called

        @patch("fabric.connection.AgentRequestHandler")
        def activates_paramiko_agent_forwarding_if_configured(
            self, Handler, client
        ):
            c = Connection("host", forward_agent=True)
            chan = c.create_session()
            Handler.assert_called_once_with(chan)

    class run:
        # NOTE: most actual run related tests live in the runners module's
        # tests. Here we are just testing the outer interface a bit.

        @patch(remote_path)
        def calls_open_for_you(self, Remote, client):
            c = Connection("host")
            c.open = Mock()
            c.run("command")
            assert c.open.called

        @patch(remote_path)
        def passes_inline_env_to_Remote(self, Remote, client):
            Connection("host").run("command")
            assert Remote.call_args[1]["inline_env"] is False
            Connection("host", inline_ssh_env=True).run("command")
            assert Remote.call_args[1]["inline_env"] is True

        @patch(remote_path)
        def calls_Remote_run_with_command_and_kwargs_and_returns_its_result(
            self, Remote, client
        ):
            remote = Remote.return_value
            sentinel = object()
            remote.run.return_value = sentinel
            c = Connection("host")
            r1 = c.run("command")
            r2 = c.run("command", warn=True, hide="stderr")
            # NOTE: somehow, .call_args & the methods built on it (like
            # .assert_called_with()) stopped working, apparently triggered by
            # our code...somehow...after commit (roughly) 80906c7.
            # And yet, .call_args_list and its brethren work fine. Wha?
            Remote.assert_any_call(c, inline_env=False)
            remote.run.assert_has_calls(
                [call("command"), call("command", warn=True, hide="stderr")]
            )
            for r in (r1, r2):
                assert r is sentinel

    class local:
        # NOTE: most tests for this functionality live in Invoke's runner
        # tests.
        @patch("invoke.config.Local")
        def calls_invoke_Local_run(self, Local):
            Connection("host").local("foo")
            # NOTE: yet another casualty of the bizarre mock issues
            assert call().run("foo") in Local.mock_calls

    class sudo:
        @patch(remote_path)
        def calls_open_for_you(self, Remote, client):
            c = Connection("host")
            c.open = Mock()
            c.sudo("command")
            assert c.open.called

        @patch(remote_path)
        def passes_inline_env_to_Remote(self, Remote, client):
            Connection("host").sudo("command")
            assert Remote.call_args[1]["inline_env"] is False
            Connection("host", inline_ssh_env=True).sudo("command")
            assert Remote.call_args[1]["inline_env"] is True

        @patch(remote_path)
        def basic_invocation(self, Remote, client):
            # Technically duplicates Invoke-level tests, but ensures things
            # still work correctly at our level.
            cxn = Connection("host")
            cxn.sudo("foo")
            cmd = "sudo -S -p '{}' foo".format(cxn.config.sudo.prompt)
            # NOTE: this is another spot where Mock.call_args is inexplicably
            # None despite call_args_list being populated. WTF. (Also,
            # Remote.return_value is two different Mocks now, despite Remote's
            # own Mock having the same ID here and in code under test. WTF!!)
            expected = [
                call(cxn, inline_env=False),
                call().run(cmd, watchers=ANY),
            ]
            assert Remote.mock_calls == expected
            # NOTE: we used to have a "sudo return value is literally the same
            # return value from Remote.run()" sanity check here, which is
            # completely impossible now thanks to the above issue.

        def per_host_password_works_as_expected(self):
            # TODO: needs clearly defined "per-host" config API, if a distinct
            # one is necessary besides "the config obj handed in when
            # instantiating the Connection".
            # E.g. generate a Connection pulling in a sudo.password value from
            # what would be a generic conf file or similar, *and* one more
            # specific to that particular Connection (perhaps simply the
            # 'override' level?), w/ test asserting the more-specific value is
            # what's submitted.
            skip()

    class sftp:
        def returns_result_of_client_open_sftp(self, client):
            "returns result of client.open_sftp()"
            sentinel = object()
            client.open_sftp.return_value = sentinel
            assert Connection("host").sftp() == sentinel
            client.open_sftp.assert_called_with()

        def lazily_caches_result(self, client):
            sentinel1, sentinel2 = object(), object()
            client.open_sftp.side_effect = [sentinel1, sentinel2]
            cxn = Connection("host")
            first = cxn.sftp()
            # TODO: why aren't we just asserting about calls of open_sftp???
            err = "{0!r} wasn't the sentinel object()!"
            assert first is sentinel1, err.format(first)
            second = cxn.sftp()
            assert second is sentinel1, err.format(second)

    class get:
        @patch("fabric.connection.Transfer")
        def calls_Transfer_get(self, Transfer):
            "calls Transfer.get()"
            c = Connection("host")
            c.get("meh")
            Transfer.assert_called_with(c)
            Transfer.return_value.get.assert_called_with("meh")

    class put:
        @patch("fabric.connection.Transfer")
        def calls_Transfer_put(self, Transfer):
            "calls Transfer.put()"
            c = Connection("host")
            c.put("meh")
            Transfer.assert_called_with(c)
            Transfer.return_value.put.assert_called_with("meh")

    class forward_local:
        @patch("fabric.tunnels.select")
        @patch("fabric.tunnels.socket.socket")
        @patch("fabric.connection.SSHClient")
        def _forward_local(self, kwargs, Client, mocket, select):
            # Tease out bits of kwargs for use in the mocking/expecting.
            # But leave it alone for raw passthru to the API call itself.
            # TODO: unhappy with how much this apes the real code & its sig...
            local_port = kwargs["local_port"]
            remote_port = kwargs.get("remote_port", local_port)
            local_host = kwargs.get("local_host", "localhost")
            remote_host = kwargs.get("remote_host", "localhost")
            # These aren't part of the real sig, but this is easier than trying
            # to reconcile the mock decorators + optional-value kwargs. meh.
            tunnel_exception = kwargs.pop("tunnel_exception", None)
            listener_exception = kwargs.pop("listener_exception", False)
            # Mock setup
            client = Client.return_value
            listener_sock = Mock(name="listener_sock")
            if listener_exception:
                listener_sock.bind.side_effect = listener_exception
            data = b("Some data")
            tunnel_sock = Mock(name="tunnel_sock", recv=lambda n: data)
            local_addr = Mock()
            transport = client.get_transport.return_value
            channel = transport.open_channel.return_value
            # socket.socket is only called once directly
            mocket.return_value = listener_sock
            # The 2nd socket is obtained via an accept() (which should only
            # fire once & raise EAGAIN after)
            listener_sock.accept.side_effect = chain(
                [(tunnel_sock, local_addr)],
                repeat(socket.error(errno.EAGAIN, "nothing yet")),
            )
            obj = tunnel_sock if tunnel_exception is None else tunnel_exception
            select.select.side_effect = _select_result(obj)
            with Connection("host").forward_local(**kwargs):
                # Make sure we give listener thread enough time to boot up :(
                # Otherwise we might assert before it does things. (NOTE:
                # doesn't need to be much, even at 0.01s, 0/100 trials failed
                # (vs 45/100 with no sleep)
                time.sleep(0.015)
                assert client.connect.call_args[1]["hostname"] == "host"
                listener_sock.setsockopt.assert_called_once_with(
                    socket.SOL_SOCKET, socket.SO_REUSEADDR, 1
                )
                listener_sock.setblocking.assert_called_once_with(0)
                listener_sock.bind.assert_called_once_with(
                    (local_host, local_port)
                )
                if not listener_exception:
                    listener_sock.listen.assert_called_once_with(1)
                    transport.open_channel.assert_called_once_with(
                        "direct-tcpip", (remote_host, remote_port), local_addr
                    )
                # Local write to tunnel_sock is implied by its mocked-out
                # recv() call above...
                # NOTE: don't assert if explodey; we want to mimic "the only
                # error that occurred was within the thread" behavior being
                # tested by thread-exception-handling tests
                if not (tunnel_exception or listener_exception):
                    channel.sendall.assert_called_once_with(data)
            # Shutdown, with another sleep because threads.
            time.sleep(0.015)
            if not listener_exception:
                tunnel_sock.close.assert_called_once_with()
                channel.close.assert_called_once_with()
                listener_sock.close.assert_called_once_with()

        def forwards_local_port_to_remote_end(self):
            self._forward_local({"local_port": 1234})

        def distinct_remote_port(self):
            self._forward_local({"local_port": 1234, "remote_port": 4321})

        def non_localhost_listener(self):
            self._forward_local(
                {"local_port": 1234, "local_host": "nearby_local_host"}
            )

        def non_remote_localhost_connection(self):
            self._forward_local(
                {"local_port": 1234, "remote_host": "nearby_remote_host"}
            )

        def _thread_error(self, which):
            class Sentinel(Exception):
                pass

            try:
                self._forward_local(
                    {
                        "local_port": 1234,
                        "{}_exception".format(which): Sentinel,
                    }
                )
            except ThreadException as e:
                # NOTE: ensures that we're getting what we expected and not
                # some deeper, test-bug related error
                assert len(e.exceptions) == 1
                inner = e.exceptions[0]
                err = "Expected wrapped exception to be Sentinel, was {}"
                assert inner.type is Sentinel, err.format(inner.type.__name__)
            else:
                # no exception happened :( implies the thread went boom but
                # nobody noticed
                err = "Failed to get ThreadException on {} error"
                assert False, err.format(which)

        def tunnel_errors_bubble_up(self):
            self._thread_error("tunnel")

        def tunnel_manager_errors_bubble_up(self):
            self._thread_error("listener")

        # TODO: these require additional refactoring of _forward_local to be
        # more like the decorators in _util
        def multiple_tunnels_can_be_open_at_once(self):
            skip()

    class forward_remote:
        @patch("fabric.connection.socket.socket")
        @patch("fabric.tunnels.select")
        @patch("fabric.connection.SSHClient")
        def _forward_remote(self, kwargs, Client, select, mocket):
            # TODO: unhappy with how much this duplicates of the code under
            # test, re: sig/default vals
            # Set up parameter values/defaults
            remote_port = kwargs["remote_port"]
            remote_host = kwargs.get("remote_host", "127.0.0.1")
            local_port = kwargs.get("local_port", remote_port)
            local_host = kwargs.get("local_host", "localhost")
            # Mock/etc setup, anything that can be prepped before the forward
            # occurs (which is most things)
            tun_socket = mocket.return_value
            cxn = Connection("host")
            # Channel that will yield data when read from
            chan = Mock()
            chan.recv.return_value = "data"
            # And make select() yield it as being ready once, when called
            select.select.side_effect = _select_result(chan)
            with cxn.forward_remote(**kwargs):
                # At this point Connection.open() has run and generated a
                # Transport mock for us (because SSHClient is mocked). Let's
                # first make sure we asked it for the port forward...
                # NOTE: this feels like it's too limited/tautological a test,
                # until you realize that it's functionally impossible to mock
                # out everything required for Paramiko's inner guts to run
                # _parse_channel_open() and suchlike :(
                call = cxn.transport.request_port_forward.call_args_list[0]
                assert call[1]["address"] == remote_host
                assert call[1]["port"] == remote_port
                # Pretend the Transport called our callback with mock Channel
                call[1]["handler"](chan, tuple(), tuple())
                # Then have to sleep a bit to make sure we give the tunnel
                # created by that callback to spin up; otherwise ~5% of the
                # time we exit the contextmanager so fast, the tunnel's "you're
                # done!" flag is set before it even gets a chance to select()
                # once.
                time.sleep(0.01)
                # And make sure we hooked up to the local socket OK
                tup = (local_host, local_port)
                tun_socket.connect.assert_called_once_with(tup)
            # Expect that our socket got written to by the tunnel (due to the
            # above-setup select() and channel mocking). Need to do this after
            # tunnel shutdown or we risk thread ordering issues.
            tun_socket.sendall.assert_called_once_with("data")
            # Ensure we closed down the mock socket
            mocket.return_value.close.assert_called_once_with()
            # And that the transport canceled the port forward on the remote
            # end.
            assert cxn.transport.cancel_port_forward.call_count == 1

        def forwards_remote_port_to_local_end(self):
            self._forward_remote({"remote_port": 1234})

        def distinct_local_port(self):
            self._forward_remote({"remote_port": 1234, "local_port": 4321})

        def non_localhost_connections(self):
            self._forward_remote(
                {"remote_port": 1234, "local_host": "nearby_local_host"}
            )

        def remote_non_localhost_listener(self):
            self._forward_remote(
                {"remote_port": 1234, "remote_host": "192.168.1.254"}
            )

        # TODO: these require additional refactoring of _forward_remote to be
        # more like the decorators in _util
        def multiple_tunnels_can_be_open_at_once(self):
            skip()

        def tunnel_errors_bubble_up(self):
            skip()

        def listener_errors_bubble_up(self):
            skip()<|MERGE_RESOLUTION|>--- conflicted
+++ resolved
@@ -20,18 +20,11 @@
 from invoke.config import Config as InvokeConfig
 from invoke.exceptions import ThreadException
 
-<<<<<<< HEAD
-from fabric import Config as Config_
+from fabric import Config, Connection
 from fabric.exceptions import InvalidV1Env
 from fabric.util import get_local_user
 
-from _util import support, Connection, Config, faux_v1_env
-=======
-from fabric import Config, Connection
-from fabric.util import get_local_user
-
-from _util import support
->>>>>>> c3b07ed9
+from _util import support, faux_v1_env
 
 
 # Remote is woven in as a config default, so must be patched there
