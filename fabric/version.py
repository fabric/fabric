"""
Current Fabric version constant plus version pretty-print method.

This functionality is contained in its own module to prevent circular import
problems with ``__init__.py`` (which is loaded by setup.py during installation,
which in turn needs access to this version information.)
"""

from subprocess import Popen, PIPE
from os.path import abspath, dirname


VERSION = (1, 1, 3, 'final', 0)


def git_sha():
    loc = abspath(dirname(__file__))
    p = Popen(
        "cd \"%s\" && git log -1 --format=format:%%h" % loc,
        shell=True,
        stdout=PIPE,
        stderr=PIPE
    )
    return p.communicate()[0]


<<<<<<< HEAD
VERSION = (1, 2, 0, 'final', 0)

=======
>>>>>>> c5c97415
def get_version(form='short'):
    """
    Return a version string for this package, based on `VERSION`.

    Takes a single argument, ``form``, which should be one of the following
    strings:

    * ``branch``: just the major + minor, e.g. "0.9", "1.0".
    * ``short`` (default): compact, e.g. "0.9rc1", "0.9.0". For package
      filenames or SCM tag identifiers.
    * ``normal``: human readable, e.g. "0.9", "0.9.1", "0.9 beta 1". For e.g.
      documentation site headers.
    * ``verbose``: like ``normal`` but fully explicit, e.g. "0.9 final". For
      tag commit messages, or anywhere that it's important to remove ambiguity
      between a branch and the first final release within that branch.
    """
    # Setup
    versions = {}
    branch = "%s.%s" % (VERSION[0], VERSION[1])
    tertiary = VERSION[2]
    type_ = VERSION[3]
    final = (type_ == "final")
    type_num = VERSION[4]
    firsts = "".join([x[0] for x in type_.split()])
    sha = git_sha()
    sha1 = (" (%s)" % sha) if sha else ""

    # Branch
    versions['branch'] = branch

    # Short
    v = branch
    if (tertiary or final):
        v += "." + str(tertiary)
    if not final:
        v += firsts
        if type_num:
            v += str(type_num)
        else:
            v += sha1
    versions['short'] = v

    # Normal
    v = branch
    if tertiary:
        v += "." + str(tertiary)
    if not final:
        if type_num:
            v += " " + type_ + " " + str(type_num)
        else:
            v += " pre-" + type_ + sha1
    versions['normal'] = v

    # Verbose
    v = branch
    if tertiary:
        v += "." + str(tertiary)
    if not final:
        if type_num:
            v += " " + type_ + " " + str(type_num)
        else:
            v += " pre-" + type_ + sha1
    else:
        v += " final"
    versions['verbose'] = v

    try:
        return versions[form]
    except KeyError:
        raise TypeError('"%s" is not a valid form specifier.' % form)

__version__ = get_version('short')<|MERGE_RESOLUTION|>--- conflicted
+++ resolved
@@ -10,7 +10,7 @@
 from os.path import abspath, dirname
 
 
-VERSION = (1, 1, 3, 'final', 0)
+VERSION = (1, 2, 1, 'final', 0)
 
 
 def git_sha():
@@ -24,11 +24,6 @@
     return p.communicate()[0]
 
 
-<<<<<<< HEAD
-VERSION = (1, 2, 0, 'final', 0)
-
-=======
->>>>>>> c5c97415
 def get_version(form='short'):
     """
     Return a version string for this package, based on `VERSION`.
