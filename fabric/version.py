--- conflicted
+++ resolved
@@ -9,11 +9,7 @@
 from os.path import abspath, dirname
 
 
-<<<<<<< HEAD
-VERSION = (1, 10, 2, 'post', 3)
-=======
-VERSION = (1, 11, 1, 'final', 0)
->>>>>>> ce18b67e
+VERSION = (1, 11, 1, 'post', 1)
 
 
 def git_sha():
