"""
Current Fabric version constant plus version pretty-print method.

This functionality is contained in its own module to prevent circular import
problems with ``__init__.py`` (which is loaded by setup.py during installation,
which in turn needs access to this version information.)
"""

from subprocess import Popen, PIPE
from os.path import abspath, dirname


<<<<<<< HEAD
VERSION = (1, 3, 2, 'final', 0)
=======
VERSION = (1, 2, 5, 'final', 0)
>>>>>>> 344cc121


def git_sha():
    loc = abspath(dirname(__file__))
    p = Popen(
        "cd \"%s\" && git log -1 --format=format:%%h" % loc,
        shell=True,
        stdout=PIPE,
        stderr=PIPE
    )
    return p.communicate()[0]


def get_version(form='short'):
    """
    Return a version string for this package, based on `VERSION`.

    Takes a single argument, ``form``, which should be one of the following
    strings:

    * ``branch``: just the major + minor, e.g. "0.9", "1.0".
    * ``short`` (default): compact, e.g. "0.9rc1", "0.9.0". For package
      filenames or SCM tag identifiers.
    * ``normal``: human readable, e.g. "0.9", "0.9.1", "0.9 beta 1". For e.g.
      documentation site headers.
    * ``verbose``: like ``normal`` but fully explicit, e.g. "0.9 final". For
      tag commit messages, or anywhere that it's important to remove ambiguity
      between a branch and the first final release within that branch.
    * ``all``: Returns all of the above, as a dict.
    """
    # Setup
    versions = {}
    branch = "%s.%s" % (VERSION[0], VERSION[1])
    tertiary = VERSION[2]
    type_ = VERSION[3]
    final = (type_ == "final")
    type_num = VERSION[4]
    firsts = "".join([x[0] for x in type_.split()])
    sha = git_sha()
    sha1 = (" (%s)" % sha) if sha else ""

    # Branch
    versions['branch'] = branch

    # Short
    v = branch
    if (tertiary or final):
        v += "." + str(tertiary)
    if not final:
        v += firsts
        if type_num:
            v += str(type_num)
        else:
            v += sha1
    versions['short'] = v

    # Normal
    v = branch
    if tertiary:
        v += "." + str(tertiary)
    if not final:
        if type_num:
            v += " " + type_ + " " + str(type_num)
        else:
            v += " pre-" + type_ + sha1
    versions['normal'] = v

    # Verbose
    v = branch
    if tertiary:
        v += "." + str(tertiary)
    if not final:
        if type_num:
            v += " " + type_ + " " + str(type_num)
        else:
            v += " pre-" + type_ + sha1
    else:
        v += " final"
    versions['verbose'] = v

    try:
        return versions[form]
    except KeyError:
        if form == 'all':
            return versions
        raise TypeError('"%s" is not a valid form specifier.' % form)

__version__ = get_version('short')

if __name__ == "__main__":
    print get_version('all')<|MERGE_RESOLUTION|>--- conflicted
+++ resolved
@@ -10,11 +10,7 @@
 from os.path import abspath, dirname
 
 
-<<<<<<< HEAD
 VERSION = (1, 3, 2, 'final', 0)
-=======
-VERSION = (1, 2, 5, 'final', 0)
->>>>>>> 344cc121
 
 
 def git_sha():
