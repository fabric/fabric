"""
Current Fabric version constant plus version pretty-print method.

This functionality is contained in its own module to prevent circular import
problems with ``__init__.py`` (which is loaded by setup.py during installation,
which in turn needs access to this version information.)
"""
from subprocess import Popen, PIPE
from os.path import abspath, dirname


<<<<<<< HEAD
VERSION = (1, 14, 0, 'post', 1)
=======
VERSION = (1, 14, 1, 'final', 0)
>>>>>>> c6fbce04


def git_sha():
    loc = abspath(dirname(__file__))
    try:
        p = Popen(
            "cd \"%s\" && git log -1 --format=format:%%h" % loc,
            shell=True,
            stdout=PIPE,
            stderr=PIPE
        )
        return p.communicate()[0]
    # OSError occurs on Unix-derived platforms lacking Popen's configured shell
    # default, /bin/sh. E.g. Android.
    except OSError:
        return None


def get_version(form='short'):
    """
    Return a version string for this package, based on `VERSION`.

    Takes a single argument, ``form``, which should be one of the following
    strings:

    * ``branch``: just the major + minor, e.g. "0.9", "1.0".
    * ``short`` (default): compact, e.g. "0.9rc1", "0.9.0". For package
      filenames or SCM tag identifiers.
    * ``normal``: human readable, e.g. "0.9", "0.9.1", "0.9 beta 1". For e.g.
      documentation site headers.
    * ``verbose``: like ``normal`` but fully explicit, e.g. "0.9 final". For
      tag commit messages, or anywhere that it's important to remove ambiguity
      between a branch and the first final release within that branch.
    * ``all``: Returns all of the above, as a dict.
    """
    # Setup
    versions = {}
    branch = "%s.%s" % (VERSION[0], VERSION[1])
    tertiary = VERSION[2]
    type_ = VERSION[3]
    final = (type_ == "final")
    post = (type_ == "post")
    type_num = VERSION[4]
    firsts = "".join([x[0] for x in type_.split()])

    # Branch
    versions['branch'] = branch

    # Short
    v = branch
    if (tertiary or final):
        v += "." + str(tertiary)
    if post:
        v += '.%s%s' % (type_, type_num)
    elif not final:
        v += firsts
        if type_num:
            v += str(type_num)
    versions['short'] = v

    # Normal
    v = branch
    if tertiary:
        v += "." + str(tertiary)
    if not final:
        if type_num:
            v += " " + type_ + " " + str(type_num)
        else:
            v += " pre-" + type_
    versions['normal'] = v

    # Verbose
    v = branch
    if tertiary:
        v += "." + str(tertiary)
    if not final:
        if type_num:
            v += " " + type_ + " " + str(type_num)
        else:
            v += " pre-" + type_
    else:
        v += " final"
    versions['verbose'] = v

    try:
        return versions[form]
    except KeyError:
        if form == 'all':
            return versions
        raise TypeError('"%s" is not a valid form specifier.' % form)

__version__ = get_version('short')

if __name__ == "__main__":
    print(get_version('all'))<|MERGE_RESOLUTION|>--- conflicted
+++ resolved
@@ -9,11 +9,7 @@
 from os.path import abspath, dirname
 
 
-<<<<<<< HEAD
-VERSION = (1, 14, 0, 'post', 1)
-=======
 VERSION = (1, 14, 1, 'final', 0)
->>>>>>> c6fbce04
 
 
 def git_sha():
