--- conflicted
+++ resolved
@@ -85,11 +85,7 @@
     You may force output flushing (e.g. to bypass output buffering) by setting
     ``flush=True``.
 
-<<<<<<< HEAD
-    .. versionadded:: 1.0
-=======
     .. versionadded:: 0.9.2
->>>>>>> b9554b6c
     .. seealso:: `~fabric.utils.fastprint`
     """
     from fabric.state import output, env
@@ -122,11 +118,7 @@
         likewise subject to the ``user`` :doc:`output level
         </usage/output_controls>`.
 
-<<<<<<< HEAD
-    .. versionadded:: 1.0
-=======
     .. versionadded:: 0.9.2
->>>>>>> b9554b6c
     .. seealso:: `~fabric.utils.puts`
     """
     return puts(text=text, show_prefix=show_prefix, end=end, flush=flush)