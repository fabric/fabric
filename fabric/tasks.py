from __future__ import with_statement

from functools import wraps
import inspect
import sys
import textwrap

from fabric import state
from fabric.utils import abort, warn, error
from fabric.network import to_dict, normalize_to_string, disconnect_all
from fabric.context_managers import settings
from fabric.job_queue import JobQueue
from fabric.task_utils import crawl, merge, parse_kwargs
from fabric.exceptions import NetworkError

if sys.version_info[:2] == (2, 5):
    # Python 2.5 inspect.getargspec returns a tuple
    # instead of ArgSpec namedtuple.
    class ArgSpec(object):
        def __init__(self, args, varargs, keywords, defaults):
            self.args = args
            self.varargs = varargs
            self.keywords = keywords
            self.defaults = defaults
            self._tuple = (args, varargs, keywords, defaults)

        def __getitem__(self, idx):
            return self._tuple[idx]

    def patched_get_argspec(func):
        return ArgSpec(*inspect._getargspec(func))

    inspect._getargspec = inspect.getargspec
    inspect.getargspec = patched_get_argspec


def get_task_details(task):
    details = [
        textwrap.dedent(task.__doc__)
        if task.__doc__
        else 'No docstring provided']
    argspec = inspect.getargspec(task)

    default_args = [] if not argspec.defaults else argspec.defaults
    num_default_args = len(default_args)
    args_without_defaults = argspec.args[:len(argspec.args) - num_default_args]
    args_with_defaults = argspec.args[-1 * num_default_args:]

    details.append('Arguments: %s' % (
        ', '.join(
            args_without_defaults + [
                '%s=%r' % (arg, default)
                for arg, default in zip(args_with_defaults, default_args)
            ])
    ))

    return '\n'.join(details)


def _get_list(env):
    def inner(key):
        return env.get(key, [])
    return inner


class Task(object):
    """
    Abstract base class for objects wishing to be picked up as Fabric tasks.

    Instances of subclasses will be treated as valid tasks when present in
    fabfiles loaded by the :doc:`fab </usage/fab>` tool.

    For details on how to implement and use `~fabric.tasks.Task` subclasses,
    please see the usage documentation on :ref:`new-style tasks
    <new-style-tasks>`.

    .. versionadded:: 1.1
    """
    name = 'undefined'
    use_task_objects = True
    aliases = None
    is_default = False

    # TODO: make it so that this wraps other decorators as expected
    def __init__(self, alias=None, aliases=None, default=False, name=None,
        *args, **kwargs):
        if alias is not None:
            self.aliases = [alias, ]
        if aliases is not None:
            self.aliases = aliases
        if name is not None:
            self.name = name
        self.is_default = default

    def __details__(self):
        return get_task_details(self.run)

    def run(self):
        raise NotImplementedError

    def get_hosts_and_effective_roles(self, arg_hosts, arg_roles, arg_exclude_hosts, env=None):
        """
        Return a tuple containing the host list the given task should be using
        and the roles being used.

        See :ref:`host-lists` for detailed documentation on how host lists are
        set.

        .. versionchanged:: 1.9
        """
        env = env or {'hosts': [], 'roles': [], 'exclude_hosts': []}
        roledefs = env.get('roledefs', {})
        # Command line per-task takes precedence over anything else.
        if arg_hosts or arg_roles:
            return merge(arg_hosts, arg_roles, arg_exclude_hosts, roledefs), arg_roles
        # Decorator-specific hosts/roles go next
        func_hosts = getattr(self, 'hosts', [])
        func_roles = getattr(self, 'roles', [])
        if func_hosts or func_roles:
            return merge(func_hosts, func_roles, arg_exclude_hosts, roledefs), func_roles
        # Finally, the env is checked (which might contain globally set lists
        # from the CLI or from module-level code). This will be the empty list
        # if these have not been set -- which is fine, this method should
        # return an empty list if no hosts have been set anywhere.
        env_vars = map(_get_list(env), "hosts roles exclude_hosts".split())
        env_vars.append(roledefs)
        return merge(*env_vars), env.get('roles', [])

    def get_pool_size(self, hosts, default):
        # Default parallel pool size (calculate per-task in case variables
        # change)
        default_pool_size = default or len(hosts)
        # Allow per-task override
        # Also cast to int in case somebody gave a string
        from_task = getattr(self, 'pool_size', None)
        pool_size = int(from_task or default_pool_size)
        # But ensure it's never larger than the number of hosts
        pool_size = min((pool_size, len(hosts)))
        # Inform user of final pool size for this task
        if state.output.debug:
            print("Parallel tasks now using pool size of %d" % pool_size)
        return pool_size


class WrappedCallableTask(Task):
    """
    Wraps a given callable transparently, while marking it as a valid Task.

    Generally used via `~fabric.decorators.task` and not directly.

    .. versionadded:: 1.1

    .. seealso:: `~fabric.docs.unwrap_tasks`, `~fabric.decorators.task`
    """
    def __init__(self, callable, *args, **kwargs):
        super(WrappedCallableTask, self).__init__(*args, **kwargs)
        self.wrapped = callable
        # Don't use getattr() here -- we want to avoid touching self.name
        # entirely so the superclass' value remains default.
        if hasattr(callable, '__name__'):
            if self.name == 'undefined':
                self.__name__ = self.name = callable.__name__
            else:
                self.__name__ = self.name
        if hasattr(callable, '__doc__'):
            self.__doc__ = callable.__doc__
        if hasattr(callable, '__module__'):
            self.__module__ = callable.__module__

    def __call__(self, *args, **kwargs):
        return self.run(*args, **kwargs)

    def run(self, *args, **kwargs):
        return self.wrapped(*args, **kwargs)

    def __getattr__(self, k):
        return getattr(self.wrapped, k)

    def __details__(self):
        return get_task_details(self.wrapped)


def requires_parallel(task):
    """
    Returns True if given ``task`` should be run in parallel mode.

    Specifically:

    * It's been explicitly marked with ``@parallel``, or:
    * It's *not* been explicitly marked with ``@serial`` *and* the global
      parallel option (``env.parallel``) is set to ``True``.
    """
    return (
        (state.env.parallel and not getattr(task, 'serial', False))
        or getattr(task, 'parallel', False)
    )


def _parallel_tasks(commands_to_run):
    return any(map(
        lambda x: requires_parallel(crawl(x[0], state.commands)),
        commands_to_run
    ))


def _is_network_error_ignored():
    return not state.env.use_exceptions_for['network'] and state.env.skip_bad_hosts


def _execute(task, host, my_env, args, kwargs, jobs, queue, multiprocessing):
    """
    Primary single-host work body of execute()
    """
    # Log to stdout
    if state.output.running and not hasattr(task, 'return_value'):
        print("[%s] Executing task '%s'" % (host, my_env['command']))
    # Create per-run env with connection settings
    local_env = to_dict(host)
    local_env.update(my_env)
    # Set a few more env flags for parallelism
    if queue is not None:
        local_env.update({'parallel': True, 'linewise': True})
    # Handle parallel execution
    if queue is not None: # Since queue is only set for parallel
        name = local_env['host_string']
<<<<<<< HEAD
        executor = ParallelExecutor(task)
=======
        # Wrap in another callable that:
        # * expands the env it's given to ensure parallel, linewise, etc are
        #   all set correctly and explicitly. Such changes are naturally
        #   insulted from the parent process.
        # * nukes the connection cache to prevent shared-access problems
        # * knows how to send the tasks' return value back over a Queue
        # * captures exceptions raised by the task
        def inner(args, kwargs, queue, name, env):
            state.env.update(env)
            def submit(result):
                queue.put({'name': name, 'result': result})
            try:
                state.connections.clear()
                submit(task.run(*args, **kwargs))
            except BaseException, e: # We really do want to capture everything
                # SystemExit implies use of abort(), which prints its own
                # traceback, host info etc -- so we don't want to double up
                # on that. For everything else, though, we need to make
                # clear what host encountered the exception that will
                # print.
                if e.__class__ is not SystemExit:
                    if not (isinstance(e, NetworkError) and
                            _is_network_error_ignored()):
                        sys.stderr.write("!!! Parallel execution exception under host %r:\n" % name)
                    submit(e)
                # Here, anything -- unexpected exceptions, or abort()
                # driven SystemExits -- will bubble up and terminate the
                # child process.
                if not (isinstance(e, NetworkError) and
                        _is_network_error_ignored()):
                    raise
>>>>>>> d243ebbb

        # Stuff into Process wrapper
        kwarg_dict = {
            'args': args,
            'kwargs': kwargs,
            'queue': queue,
            'name': name,
            'env': local_env,
        }
        p = multiprocessing.Process(target=executor, kwargs=kwarg_dict)
        # Name/id is host string
        p.name = name
        # Add to queue
        jobs.append(p)
    # Handle serial execution
    else:
        with settings(**local_env):
            return task.run(*args, **kwargs)

class ParallelExecutor(object):
    """
    A callable that:

    * expands the env it's given to ensure parallel, linewise, etc are
      all set correctly and explicitly. Such changes are naturally
      insulted from the parent process.
    * nukes the connection cache to prevent shared-access problems
    * knows how to send the tasks' return value back over a Queue
    * captures exceptions raised by the task
    """
    def __init__(self, task):
        self.task = task

    def __call__(self, args, kwargs, queue, name, env):
        state.env.update(env)
        def submit(result):
            queue.put({'name': name, 'result': result})
        try:
            key = normalize_to_string(state.env.host_string)
            state.connections.pop(key, "")
            submit(self.task.run(*args, **kwargs))
        except BaseException, e: # We really do want to capture everything
            # SystemExit implies use of abort(), which prints its own
            # traceback, host info etc -- so we don't want to double up
            # on that. For everything else, though, we need to make
            # clear what host encountered the exception that will
            # print.
            if e.__class__ is not SystemExit:
                sys.stderr.write("!!! Parallel execution exception under host %r:\n" % name)
                submit(e)
            # Here, anything -- unexpected exceptions, or abort()
            # driven SystemExits -- will bubble up and terminate the
            # child process.
            raise

def _is_task(task):
    return isinstance(task, Task)

def execute(task, *args, **kwargs):
    """
    Execute ``task`` (callable or name), honoring host/role decorators, etc.

    ``task`` may be an actual callable object, or it may be a registered task
    name, which is used to look up a callable just as if the name had been
    given on the command line (including :ref:`namespaced tasks <namespaces>`,
    e.g. ``"deploy.migrate"``.

    The task will then be executed once per host in its host list, which is
    (again) assembled in the same manner as CLI-specified tasks: drawing from
    :option:`-H`, :ref:`env.hosts <hosts>`, the `~fabric.decorators.hosts` or
    `~fabric.decorators.roles` decorators, and so forth.

    ``host``, ``hosts``, ``role``, ``roles`` and ``exclude_hosts`` kwargs will
    be stripped out of the final call, and used to set the task's host list, as
    if they had been specified on the command line like e.g. ``fab
    taskname:host=hostname``.

    Any other arguments or keyword arguments will be passed verbatim into
    ``task`` (the function itself -- not the ``@task`` decorator wrapping your
    function!) when it is called, so ``execute(mytask, 'arg1',
    kwarg1='value')`` will (once per host) invoke ``mytask('arg1',
    kwarg1='value')``.

    :returns:
        a dictionary mapping host strings to the given task's return value for
        that host's execution run. For example, ``execute(foo, hosts=['a',
        'b'])`` might return ``{'a': None, 'b': 'bar'}`` if ``foo`` returned
        nothing on host `a` but returned ``'bar'`` on host `b`.

        In situations where a task execution fails for a given host but overall
        progress does not abort (such as when :ref:`env.skip_bad_hosts
        <skip-bad-hosts>` is True) the return value for that host will be the
        error object or message.

    .. seealso::
        :ref:`The execute usage docs <execute>`, for an expanded explanation
        and some examples.

    .. versionadded:: 1.3
    .. versionchanged:: 1.4
        Added the return value mapping; previously this function had no defined
        return value.
    """
    my_env = {'clean_revert': True}
    results = {}
    # Obtain task
    is_callable = callable(task)
    if not (is_callable or _is_task(task)):
        # Assume string, set env.command to it
        my_env['command'] = task
        task = crawl(task, state.commands)
        if task is None:
            abort("%r is not callable or a valid task name" % (task,))
    # Set env.command if we were given a real function or callable task obj
    else:
        dunder_name = getattr(task, '__name__', None)
        my_env['command'] = getattr(task, 'name', dunder_name)
    # Normalize to Task instance if we ended up with a regular callable
    if not _is_task(task):
        task = WrappedCallableTask(task)
    # Filter out hosts/roles kwargs
    new_kwargs, hosts, roles, exclude_hosts = parse_kwargs(kwargs)
    # Set up host list
    my_env['all_hosts'], my_env['effective_roles'] = task.get_hosts_and_effective_roles(hosts, roles,
                                                                                        exclude_hosts, state.env)

    parallel = requires_parallel(task)
    if parallel:
        # Import multiprocessing if needed, erroring out usefully
        # if it can't.
        try:
            import multiprocessing
        except ImportError:
            import traceback
            tb = traceback.format_exc()
            abort(tb + """
    At least one task needs to be run in parallel, but the
    multiprocessing module cannot be imported (see above
    traceback.) Please make sure the module is installed
    or that the above ImportError is fixed.""")
    else:
        multiprocessing = None

    # Get pool size for this task
    pool_size = task.get_pool_size(my_env['all_hosts'], state.env.pool_size)
    # Set up job queue in case parallel is needed
    queue = multiprocessing.Queue() if parallel else None
    jobs = JobQueue(pool_size, queue)
    if state.output.debug:
        jobs._debug = True

    # Call on host list
    if my_env['all_hosts']:
        # Attempt to cycle on hosts, skipping if needed
        for host in my_env['all_hosts']:
            try:
                results[host] = _execute(
                    task, host, my_env, args, new_kwargs, jobs, queue,
                    multiprocessing
                )
            except NetworkError, e:
                results[host] = e
                # Backwards compat test re: whether to use an exception or
                # abort
                if not state.env.use_exceptions_for['network']:
                    func = warn if state.env.skip_bad_hosts else abort
                    error(e.message, func=func, exception=e.wrapped)
                else:
                    raise

            # If requested, clear out connections here and not just at the end.
            if state.env.eagerly_disconnect:
                disconnect_all()

        # If running in parallel, block until job queue is emptied
        if jobs:
            err = "One or more hosts failed while executing task '%s'" % (
                my_env['command']
            )
            jobs.close()
            # Abort if any children did not exit cleanly (fail-fast).
            # This prevents Fabric from continuing on to any other tasks.
            # Otherwise, pull in results from the child run.
            ran_jobs = jobs.run()
            for name, d in ran_jobs.iteritems():
                if d['exit_code'] != 0:
                    if isinstance(d['results'], NetworkError) and \
                            _is_network_error_ignored():
                        error(d['results'].message, func=warn, exception=d['results'].wrapped)
                    elif isinstance(d['results'], BaseException):
                        error(err, exception=d['results'])
                    else:
                        error(err)
                results[name] = d['results']

    # Or just run once for local-only
    else:
        with settings(**my_env):
            results['<local-only>'] = task.run(*args, **new_kwargs)
    # Return what we can from the inner task executions

    return results<|MERGE_RESOLUTION|>--- conflicted
+++ resolved
@@ -223,41 +223,7 @@
     # Handle parallel execution
     if queue is not None: # Since queue is only set for parallel
         name = local_env['host_string']
-<<<<<<< HEAD
         executor = ParallelExecutor(task)
-=======
-        # Wrap in another callable that:
-        # * expands the env it's given to ensure parallel, linewise, etc are
-        #   all set correctly and explicitly. Such changes are naturally
-        #   insulted from the parent process.
-        # * nukes the connection cache to prevent shared-access problems
-        # * knows how to send the tasks' return value back over a Queue
-        # * captures exceptions raised by the task
-        def inner(args, kwargs, queue, name, env):
-            state.env.update(env)
-            def submit(result):
-                queue.put({'name': name, 'result': result})
-            try:
-                state.connections.clear()
-                submit(task.run(*args, **kwargs))
-            except BaseException, e: # We really do want to capture everything
-                # SystemExit implies use of abort(), which prints its own
-                # traceback, host info etc -- so we don't want to double up
-                # on that. For everything else, though, we need to make
-                # clear what host encountered the exception that will
-                # print.
-                if e.__class__ is not SystemExit:
-                    if not (isinstance(e, NetworkError) and
-                            _is_network_error_ignored()):
-                        sys.stderr.write("!!! Parallel execution exception under host %r:\n" % name)
-                    submit(e)
-                # Here, anything -- unexpected exceptions, or abort()
-                # driven SystemExits -- will bubble up and terminate the
-                # child process.
-                if not (isinstance(e, NetworkError) and
-                        _is_network_error_ignored()):
-                    raise
->>>>>>> d243ebbb
 
         # Stuff into Process wrapper
         kwarg_dict = {
@@ -306,12 +272,14 @@
             # clear what host encountered the exception that will
             # print.
             if e.__class__ is not SystemExit:
-                sys.stderr.write("!!! Parallel execution exception under host %r:\n" % name)
+                if not (isinstance(e, NetworkError) and _is_network_error_ignored()):
+                    sys.stderr.write("!!! Parallel execution exception under host %r:\n" % name)
                 submit(e)
             # Here, anything -- unexpected exceptions, or abort()
             # driven SystemExits -- will bubble up and terminate the
             # child process.
-            raise
+            if not (isinstance(e, NetworkError) and _is_network_error_ignored()):
+                raise
 
 def _is_task(task):
     return isinstance(task, Task)
