<<<<<<< HEAD
=======
from __future__ import with_statement

>>>>>>> 8b2af46f
import inspect
import six
import sys
import textwrap

from fabric import state
from fabric.utils import abort, warn, error
from fabric.network import to_dict, disconnect_all
from fabric.context_managers import settings
from fabric.job_queue import JobQueue
from fabric.task_utils import crawl, merge, parse_kwargs
from fabric.exceptions import NetworkError

if sys.version_info[:2] == (2, 5):
    # Python 2.5 inspect.getargspec returns a tuple
    # instead of ArgSpec namedtuple.
    class ArgSpec(object):
        def __init__(self, args, varargs, keywords, defaults):
            self.args = args
            self.varargs = varargs
            self.keywords = keywords
            self.defaults = defaults
            self._tuple = (args, varargs, keywords, defaults)

        def __getitem__(self, idx):
            return self._tuple[idx]

    def patched_get_argspec(func):
        return ArgSpec(*inspect._getargspec(func))

    inspect._getargspec = inspect.getargspec
    inspect.getargspec = patched_get_argspec


def get_task_details(task):
    details = [
        textwrap.dedent(task.__doc__)
        if task.__doc__
        else 'No docstring provided']
    argspec = inspect.getargspec(task)

    default_args = [] if not argspec.defaults else argspec.defaults
    num_default_args = len(default_args)
    args_without_defaults = argspec.args[:len(argspec.args) - num_default_args]
    args_with_defaults = argspec.args[-1 * num_default_args:]

    details.append('Arguments: %s' % (
        ', '.join(
            args_without_defaults + [
                '%s=%r' % (arg, default)
                for arg, default in zip(args_with_defaults, default_args)
            ])
    ))

    return '\n'.join(details)


def _get_list(env):
    def inner(key):
        return env.get(key, [])
    return inner


class Task(object):
    """
    Abstract base class for objects wishing to be picked up as Fabric tasks.

    Instances of subclasses will be treated as valid tasks when present in
    fabfiles loaded by the :doc:`fab </usage/fab>` tool.

    For details on how to implement and use `~fabric.tasks.Task` subclasses,
    please see the usage documentation on :ref:`new-style tasks
    <new-style-tasks>`.

    .. versionadded:: 1.1
    """
    name = 'undefined'
    use_task_objects = True
    aliases = None
    is_default = False

    # TODO: make it so that this wraps other decorators as expected
    def __init__(self, alias=None, aliases=None, default=False, name=None,
        *args, **kwargs):
        if alias is not None:
            self.aliases = [alias, ]
        if aliases is not None:
            self.aliases = aliases
        if name is not None:
            self.name = name
        self.is_default = default

    def __details__(self):
        return get_task_details(self.run)

    def run(self):
        raise NotImplementedError

    def get_hosts_and_effective_roles(self, arg_hosts, arg_roles, arg_exclude_hosts, env=None):
        """
        Return a tuple containing the host list the given task should be using
        and the roles being used.

        See :ref:`host-lists` for detailed documentation on how host lists are
        set.

        .. versionchanged:: 1.9
        """
        env = env or {'hosts': [], 'roles': [], 'exclude_hosts': []}
        roledefs = env.get('roledefs', {})
        # Command line per-task takes precedence over anything else.
        if arg_hosts or arg_roles:
            return merge(arg_hosts, arg_roles, arg_exclude_hosts, roledefs), arg_roles
        # Decorator-specific hosts/roles go next
        func_hosts = getattr(self, 'hosts', [])
        func_roles = getattr(self, 'roles', [])
        if func_hosts or func_roles:
            return merge(func_hosts, func_roles, arg_exclude_hosts, roledefs), func_roles
        # Finally, the env is checked (which might contain globally set lists
        # from the CLI or from module-level code). This will be the empty list
        # if these have not been set -- which is fine, this method should
        # return an empty list if no hosts have been set anywhere.
        env_vars = list(map(_get_list(env), "hosts roles exclude_hosts".split()))
        env_vars.append(roledefs)
        return merge(*env_vars), env.get('roles', [])

    def get_pool_size(self, hosts, default):
        # Default parallel pool size (calculate per-task in case variables
        # change)
        default_pool_size = default or len(hosts)
        # Allow per-task override
        # Also cast to int in case somebody gave a string
        from_task = getattr(self, 'pool_size', None)
        pool_size = int(from_task or default_pool_size)
        # But ensure it's never larger than the number of hosts
        pool_size = min((pool_size, len(hosts)))
        # Inform user of final pool size for this task
        if state.output.debug:
            print("Parallel tasks now using pool size of %d" % pool_size)
        return pool_size


class WrappedCallableTask(Task):
    """
    Wraps a given callable transparently, while marking it as a valid Task.

    Generally used via `~fabric.decorators.task` and not directly.

    .. versionadded:: 1.1

    .. seealso:: `~fabric.docs.unwrap_tasks`, `~fabric.decorators.task`
    """
    def __init__(self, callable, *args, **kwargs):
        super(WrappedCallableTask, self).__init__(*args, **kwargs)
        self.wrapped = callable
        # Don't use getattr() here -- we want to avoid touching self.name
        # entirely so the superclass' value remains default.
        if hasattr(callable, '__name__'):
            if self.name == 'undefined':
                self.__name__ = self.name = callable.__name__
            else:
                self.__name__ = self.name
        if hasattr(callable, '__doc__'):
            self.__doc__ = callable.__doc__
        if hasattr(callable, '__module__'):
            self.__module__ = callable.__module__

    def __call__(self, *args, **kwargs):
        return self.run(*args, **kwargs)

    def run(self, *args, **kwargs):
        return self.wrapped(*args, **kwargs)

    def __getattr__(self, k):
        return getattr(self.wrapped, k)

    def __details__(self):
        orig = self
        while 'wrapped' in orig.__dict__:
            orig = orig.__dict__.get('wrapped')
        return get_task_details(orig)


def requires_parallel(task):
    """
    Returns True if given ``task`` should be run in parallel mode.

    Specifically:

    * It's been explicitly marked with ``@parallel``, or:
    * It's *not* been explicitly marked with ``@serial`` *and* the global
      parallel option (``env.parallel``) is set to ``True``.
    """
    return (
        (state.env.parallel and not getattr(task, 'serial', False))
        or getattr(task, 'parallel', False)
    )


def _parallel_tasks(commands_to_run):
    return any(map(
        lambda x: requires_parallel(crawl(x[0], state.commands)),
        commands_to_run
    ))


def _is_network_error_ignored():
    return not state.env.use_exceptions_for['network'] and state.env.skip_bad_hosts


def _execute(task, host, my_env, args, kwargs, jobs, queue, multiprocessing):
    """
    Primary single-host work body of execute()
    """
    # Log to stdout
    if state.output.running and not hasattr(task, 'return_value'):
        print("[%s] Executing task '%s'" % (host, my_env['command']))
    # Create per-run env with connection settings
    local_env = to_dict(host)
    local_env.update(my_env)
    # Set a few more env flags for parallelism
    if queue is not None:
        local_env.update({'parallel': True, 'linewise': True})
    # Handle parallel execution
    if queue is not None: # Since queue is only set for parallel
        name = local_env['host_string']
        # Wrap in another callable that:
        # * expands the env it's given to ensure parallel, linewise, etc are
        #   all set correctly and explicitly. Such changes are naturally
        #   insulted from the parent process.
        # * nukes the connection cache to prevent shared-access problems
        # * knows how to send the tasks' return value back over a Queue
        # * captures exceptions raised by the task
        def inner(args, kwargs, queue, name, env):
            state.env.update(env)
            def submit(result):
                queue.put({'name': name, 'result': result})
            try:
                state.connections.clear()
                submit(task.run(*args, **kwargs))
            except BaseException as e:  # We really do want to capture everything
                # SystemExit implies use of abort(), which prints its own
                # traceback, host info etc -- so we don't want to double up
                # on that. For everything else, though, we need to make
                # clear what host encountered the exception that will
                # print.
                if e.__class__ is not SystemExit:
                    if not (isinstance(e, NetworkError) and
                            _is_network_error_ignored()):
                        sys.stderr.write("!!! Parallel execution exception under host %r:\n" % name)
                    submit(e)
                # Here, anything -- unexpected exceptions, or abort()
                # driven SystemExits -- will bubble up and terminate the
                # child process.
                if not (isinstance(e, NetworkError) and
                        _is_network_error_ignored()):
                    raise

        # Stuff into Process wrapper
        kwarg_dict = {
            'args': args,
            'kwargs': kwargs,
            'queue': queue,
            'name': name,
            'env': local_env,
        }
        p = multiprocessing.Process(target=inner, kwargs=kwarg_dict)
        # Name/id is host string
        p.name = name
        # Add to queue
        jobs.append(p)
    # Handle serial execution
    else:
        with settings(**local_env):
            return task.run(*args, **kwargs)

def _is_task(task):
    return isinstance(task, Task)

def execute(task, *args, **kwargs):
    """
    Execute ``task`` (callable or name), honoring host/role decorators, etc.

    ``task`` may be an actual callable object, or it may be a registered task
    name, which is used to look up a callable just as if the name had been
    given on the command line (including :ref:`namespaced tasks <namespaces>`,
    e.g. ``"deploy.migrate"``.

    The task will then be executed once per host in its host list, which is
    (again) assembled in the same manner as CLI-specified tasks: drawing from
    :option:`-H`, :ref:`env.hosts <hosts>`, the `~fabric.decorators.hosts` or
    `~fabric.decorators.roles` decorators, and so forth.

    ``host``, ``hosts``, ``role``, ``roles`` and ``exclude_hosts`` kwargs will
    be stripped out of the final call, and used to set the task's host list, as
    if they had been specified on the command line like e.g. ``fab
    taskname:host=hostname``.

    Any other arguments or keyword arguments will be passed verbatim into
    ``task`` (the function itself -- not the ``@task`` decorator wrapping your
    function!) when it is called, so ``execute(mytask, 'arg1',
    kwarg1='value')`` will (once per host) invoke ``mytask('arg1',
    kwarg1='value')``.

    :returns:
        a dictionary mapping host strings to the given task's return value for
        that host's execution run. For example, ``execute(foo, hosts=['a',
        'b'])`` might return ``{'a': None, 'b': 'bar'}`` if ``foo`` returned
        nothing on host `a` but returned ``'bar'`` on host `b`.

        In situations where a task execution fails for a given host but overall
        progress does not abort (such as when :ref:`env.skip_bad_hosts
        <skip-bad-hosts>` is True) the return value for that host will be the
        error object or message.

    .. seealso::
        :ref:`The execute usage docs <execute>`, for an expanded explanation
        and some examples.

    .. versionadded:: 1.3
    .. versionchanged:: 1.4
        Added the return value mapping; previously this function had no defined
        return value.
    """
    my_env = {'clean_revert': True}
    results = {}
    # Obtain task
    is_callable = callable(task)
    if not (is_callable or _is_task(task)):
        # Assume string, set env.command to it
        my_env['command'] = task
        task = crawl(task, state.commands)
        if task is None:
            msg = "%r is not callable or a valid task name" % (my_env['command'],)
            if state.env.get('skip_unknown_tasks', False):
                warn(msg)
                return
            else:
                abort(msg)
    # Set env.command if we were given a real function or callable task obj
    else:
        dunder_name = getattr(task, '__name__', None)
        my_env['command'] = getattr(task, 'name', dunder_name)
    # Normalize to Task instance if we ended up with a regular callable
    if not _is_task(task):
        task = WrappedCallableTask(task)
    # Filter out hosts/roles kwargs
    new_kwargs, hosts, roles, exclude_hosts = parse_kwargs(kwargs)
    # Set up host list
    my_env['all_hosts'], my_env['effective_roles'] = task.get_hosts_and_effective_roles(hosts, roles,
                                                                                        exclude_hosts, state.env)

    parallel = requires_parallel(task)
    if parallel:
        # Import multiprocessing if needed, erroring out usefully
        # if it can't.
        try:
            import multiprocessing
        except ImportError:
            import traceback
            tb = traceback.format_exc()
            abort(tb + """
    At least one task needs to be run in parallel, but the
    multiprocessing module cannot be imported (see above
    traceback.) Please make sure the module is installed
    or that the above ImportError is fixed.""")
    else:
        multiprocessing = None

    # Get pool size for this task
    pool_size = task.get_pool_size(my_env['all_hosts'], state.env.pool_size)
    # Set up job queue in case parallel is needed
    queue = multiprocessing.Queue() if parallel else None
    jobs = JobQueue(pool_size, queue)
    if state.output.debug:
        jobs._debug = True

    # Call on host list
    if my_env['all_hosts']:
        # Attempt to cycle on hosts, skipping if needed
        for host in my_env['all_hosts']:
            try:
                results[host] = _execute(
                    task, host, my_env, args, new_kwargs, jobs, queue,
                    multiprocessing
                )
            except NetworkError as e:
                results[host] = e
                # Backwards compat test re: whether to use an exception or
                # abort
                if not state.env.use_exceptions_for['network']:
                    func = warn if state.env.skip_bad_hosts else abort
                    error(e.message, func=func, exception=e.wrapped)
                else:
                    raise

            # If requested, clear out connections here and not just at the end.
            if state.env.eagerly_disconnect:
                disconnect_all()

        # If running in parallel, block until job queue is emptied
        if jobs:
            err = "One or more hosts failed while executing task '%s'" % (
                my_env['command']
            )
            jobs.close()
            # Abort if any children did not exit cleanly (fail-fast).
            # This prevents Fabric from continuing on to any other tasks.
            # Otherwise, pull in results from the child run.
            ran_jobs = jobs.run()
            for name, d in six.iteritems(ran_jobs):
                if d['exit_code'] != 0:
                    if isinstance(d['results'], NetworkError) and \
                            _is_network_error_ignored():
                        error(d['results'].message, func=warn, exception=d['results'].wrapped)
                    elif isinstance(d['results'], BaseException):
                        error(err, exception=d['results'])
                    else:
                        error(err)
                results[name] = d['results']

    # Or just run once for local-only
    else:
        with settings(**my_env):
            results['<local-only>'] = task.run(*args, **new_kwargs)
    # Return what we can from the inner task executions

    return results<|MERGE_RESOLUTION|>--- conflicted
+++ resolved
@@ -1,8 +1,5 @@
-<<<<<<< HEAD
-=======
 from __future__ import with_statement
 
->>>>>>> 8b2af46f
 import inspect
 import six
 import sys
