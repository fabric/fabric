--- conflicted
+++ resolved
@@ -16,12 +16,8 @@
 
 from fabric.context_managers import settings, char_buffered, hide
 from fabric.io import output_loop, input_loop
-<<<<<<< HEAD
 from fabric.logger import log, system_log
-from fabric.network import needs_host
-=======
 from fabric.network import needs_host, ssh, ssh_config
->>>>>>> cb381ecb
 from fabric.sftp import SFTP
 from fabric.state import env, connections, output, win32, default_channel
 from fabric.thread_handling import ThreadHandler
