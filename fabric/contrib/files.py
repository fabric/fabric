--- conflicted
+++ resolved
@@ -3,24 +3,13 @@
 """
 
 import hashlib
-<<<<<<< HEAD
-import re
-=======
->>>>>>> 8b2af46f
 import os
 import six
 
 from functools import partial
 
-<<<<<<< HEAD
-from fabric.context_managers import hide, settings
-from fabric.operations import put, run, sudo
-from fabric.state import env
-from fabric.utils import abort, apply_lcwd
-=======
 from fabric.api import run, sudo, hide, settings, env, put, abort
 from fabric.utils import apply_lcwd
->>>>>>> 8b2af46f
 
 
 def exists(path, use_sudo=False, verbose=False):
