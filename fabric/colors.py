--- conflicted
+++ resolved
@@ -24,11 +24,8 @@
 version of the original color on most terminals.
 
 It is now possible to disable color printing completely by setting the environment
-<<<<<<< HEAD
-variable FABRIC_DISABLE_COLORS=True.
-=======
+
 variable FABRIC_DISABLE_COLORS.  The value doesn't matter as long as it exists.
->>>>>>> 3768ffe3
 """
 
 import os
@@ -38,16 +35,7 @@
     def inner(text, bold=False):
         c = code
 
-<<<<<<< HEAD
         if os.environ.get("FABRIC_DISABLE_COLORS", None):
-=======
-        try:
-            os.environ.get("FABRIC_DISABLE_COLORS")
-        except NameError:
-            os.environ["FABRIC_DISABLE_COLORS"] = None
-
-        if os.environ.get("FABRIC_DISABLE_COLORS") is not None:
->>>>>>> 3768ffe3
             return text
 
         if bold:
