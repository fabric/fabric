--- conflicted
+++ resolved
@@ -430,12 +430,6 @@
     
     """
     _check_fab_hosts()
-<<<<<<< HEAD
-    if not CONNECTIONS:
-        _connect()
-    for host_conn in CONNECTIONS:
-        env = host_conn.get_env()
-=======
     con_envs = [con.get_env() for con in CONNECTIONS]
     if not con_envs:
         # we might not have connected yet
@@ -445,7 +439,6 @@
             env['fab_host'] = hostname
             con_envs.append(env)
     for env in con_envs:
->>>>>>> 78c7bb7b
         final_cmd = _lazy_format(cmd, env)
         print(_lazy_format("[localhost/$(fab_host)] run: " + final_cmd, env))
         retcode = subprocess.call(final_cmd, shell=True)
