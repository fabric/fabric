--- conflicted
+++ resolved
@@ -470,10 +470,7 @@
     out_th = _start_outputter("[%s] out" % host, chan, env, capture=capture)
     err_th = _start_outputter("[%s] err" % host, chan, env, stderr=True)
     
-<<<<<<< HEAD
     # Close when done
-=======
->>>>>>> 6448a85c
     status = chan.recv_exit_status()
     chan.close()
     
